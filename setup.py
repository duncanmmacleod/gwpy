--- conflicted
+++ resolved
@@ -52,18 +52,16 @@
 except ImportError:
     extra_install_requires.append('ordereddict>=1.1')
 
-<<<<<<< HEAD
 # importlib required for cli programs
 try:
     from importlib import import_module
 except ImportError:
     extra_install_requires.append('importlib>=1.0.3')
-=======
+
 # test for unittest2
 extra_tests_require = []
 if sys.version < '2.7':
     extra_tests_require.append('unittest2')
->>>>>>> 3d86bf81
 
 # import sphinx commands
 try:
