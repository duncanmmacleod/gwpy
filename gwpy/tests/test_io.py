--- conflicted
+++ resolved
@@ -35,11 +35,8 @@
                      gwf as io_gwf,
                      kerberos as io_kerberos,
                      nds2 as io_nds2,
-<<<<<<< HEAD
-                     ligolw as io_ligolw)
-=======
+                     ligolw as io_ligolw,
                      utils as io_utils)
->>>>>>> d5327e88
 from gwpy.segments import (Segment, SegmentList)
 
 import utils
