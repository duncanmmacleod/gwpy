#!/usr/bin/env python
# -*- coding: utf-8 -*-

# Copyright (C) Joseph Areeda (2015)
#
# This file is part of GWpy.
#
# GWpy is free software: you can redistribute it and/or modify
# it under the terms of the GNU General Public License as published by
# the Free Software Foundation, either version 3 of the License, or
# (at your option) any later version.
#
# GWpy is distributed in the hope that it will be useful,
# but WITHOUT ANY WARRANTY; without even the implied warranty of
# MERCHANTABILITY or FITNESS FOR A PARTICULAR PURPOSE.  See the
# GNU General Public License for more details.
#
# You should have received a copy of the GNU General Public License
# along with GWpy.  If not, see <http://www.gnu.org/licenses/>.
#

"""Base class for cli plot products, common code for arguments, data transfer,
plot annotation:

Abstract methods (must be overridden by actual products):
    get_action()     - return the string used as "action" in command line
    init_cli(parser) - set up the argument list for this product

Implemented methods (used by multiple products):
    arg_chan(parser) - add definition of a list TimeSeries objects
    arg_freq(parser) - add parameters for fft based plots
    arg_time(parser) - add parameters for time based plots
    arg_plot(parser) - add plot annotations (labels, legends..)
"""

import abc
import math
import sys
import re
import time

from dateutil.parser import parser

from ..timeseries import TimeSeries

__author__ = 'Joseph Areeda <joseph.areeda@ligo.org>'


class CliProduct(object):
    """Base class for all cli plot products
    """

    __metaclass__ = abc.ABCMeta

    def __init__(self):

        self.min_timeseries = 1     # datasets needed for this product
        self.xaxis_type = 'uk'      # scaling hints, set by individual actions
        self.xaxis_is_freq = False  # x is going to be frequency or time
        self.yaxis_type = 'uk'      # x and y axis types must be set
        self.iaxis_type = None      # intensity axis (colors) may be missing
        self.scaleText = None       # text label of colorbar
        self.chan_list = []         # list of channel names
        self.start_list = []        # list of start times as GPS seconds
        self.dur = 0                # one duration in secs for all start times
        self.timeseries = []        # time series objects after transfer
        self.time_groups = []       # lists of indexes into time series,
        self.minMax = []
        self.verbose = 1
        self.secpfft = 1
        self.overlap = 0.5
        # describe the actual plotted limits
        self.result = 0          # spectrum, or coherence what is plotted
        self.fmin = 0
        self.fmax = 1
        self.ymin = 0
        self.ymax = 0
        self.xmin = 0
        self.xmax = 0
        self.imin = 0
        self.imax = 0
        # image geometry
        self.width = 0
        self.height = 0
        self.xinch = 12
        self.yinch = 7.68
        self.dpi = 100

        self.is_freq_plot = False
        self.n_datasets = 0
        self.filter = ''        # string for annotation if we filtered data
        self.plot = 0           # plot object
        self.ax = 0             # current axis object from plot
        self.plot_num = 0       #

        # custom labeling
        self.title = None
        self.title2 = None
        self.units = "Counts"

        # just for error messaging. we need full refactoring
        self.parser = None

    # -- abstract methods ------------------------

    @abc.abstractmethod
    def get_action(self):
        """Return the string used as "action" on command line.
        """
        return

    @abc.abstractmethod
    def init_cli(self, parser):
        """Set up the argument list for this product
        """
        return

    def post_arg(self, args):
        """After  argument parsing products can derive other args"""
        self.verbose = args.verbose
        return

    @abc.abstractmethod
    def gen_plot(self, args):
        """Generate the plot from time series and arguments
        """
        return

    @abc.abstractmethod
    def get_ylabel(self, args):
        """Text for y-axis label
        """
        return

    @abc.abstractmethod
    def get_title(self):
        """Start of default super title, first channel is appended to it
        """
        return

    # -- defaults -------------------------------

    def get_min_datasets(self):
        """Override if plot requires more than 1 dataset.
        eg: coherence requires 2
        """
        return 1

    def get_max_datasets(self):
        """Override if plot has a maximum number of datasets.
        eg: spectrogram only handles 1
        """
        return 16  # arbitrary max

    def is_image(self):
        """Override if plot is image type, eg: spectrogram
        """
        return False

    def freq_is_y(self):
        """Override if frequency is on y-axis like spectrogram
        """
        return False

    def get_xlabel(self):
        """Override if you have a better label.
        default is to usw gwpy's default label
        """
        return ''

    def get_color_label(self):
        """All products with a color bar should override this
        """
        return 'action does not label color bar (it should)'

    def get_sup_title(self):
        """Override if default lacks critical info
        """
        return self.get_title() + self.timeseries[0].channel.name

    # -- utilities ------------------------------

    def log(self, level, msg):
        """print log message if verbosity is set high enough
        """
        if self.verbose >= level:
            print(msg)
        return

    # ------Argparse methods.  These methods add parameters to the
    # parser in groups.  Individual products use these to maximize
    # consistency.

    def arg_qxform(self, parser):
        """Q transform is a bit different"""
        parser.add_argument('--chan',
                            required=True, help='Channel name.')
        parser.add_argument('--gps', required=True,
                            help='Event time (float)')
        parser.add_argument('--outdir', required=True,
                            help='Directory for output images')
        parser.add_argument('--search', help='Seconds analyzed',
                            default='64')
        parser.add_argument('--sample_freq', help='Downsample freq',
                            default=2048)
        parser.add_argument('--plot', nargs='*',
                            help='One or more times to plot')
        parser.add_argument('--frange', nargs=2, help='Frequency ' +
                            'range to plot')
        parser.add_argument('--erange', nargs=2, help='Normalized ' +
                            'energy range')
        parser.add_argument('--srange', nargs=2, help='Search ' +
                            'frequency range')
        parser.add_argument('--qrange', nargs=2, help='Search Q ' +
                            'range')

        parser.add_argument('--nowhiten', action='store_true',
                            help='do not whiten input ' +
                            'before transform')
        self.arg_datasoure(parser)

    def arg_datasoure(self, parser):
        parser.add_argument('-c', '--framecache',
                            help='use .gwf files in cache not NDS2,' +
                            ' default use NDS2')
        parser.add_argument('-n', '--nds2-server', metavar='HOSTNAME',
                            help='name of nds2 server to use, default is to '
                            'try all of them')

    def arg_chan(self, parser):
        """Allow user to specify list of channel names,
        list of start gps times and single duration
        """
        parser.add_argument('--start', nargs='+',
                            help='Starting GPS times(required)')
        parser.add_argument('--duration', default=10,
                            help='Duration (seconds) [10]')
        self.arg_datasoure(parser)

        parser.add_argument('--highpass',
                            help='frequency for high pass filter, '
                                 'default no filter')
        parser.add_argument('--lowpass',
                            help='frequency for low pass filter, '
                                 'default no filter')

    def arg_chan1(self, parser):
        # list of channel names when only 1 is required
        parser.add_argument('--chan', nargs='+', action='append',
                            required=True, help='One or more channel names.')
        self.arg_chan(parser)

    def arg_chan2(self, parser):
        """list of channel names when at least 2 are required
        """
        parser.add_argument('--chan', nargs='+', action='append',
                            required=True,
                            help='Two or more channels or times, first '
                                 'one is compared to all the others')
        parser.add_argument('--ref',
                            help='Reference channel against which '
                                 'others will be compared')

        self.arg_chan(parser)

    def arg_freq(self, parser):
        """Parameters for FFT based plots, with Spectral defaults
        """
        self.is_freq_plot = True
        parser.add_argument('--secpfft', default='1.0',
                            help='length of fft in seconds '
                                 'for each calculation, default = 1.0')
        parser.add_argument('--overlap', default='0.5',
                            help='Overlap as fraction [0-1), default=0.5')

    def arg_freq2(self, parser):
        """Parameters for FFT based plots, with Coherencegram defaults
        """
        self.is_freq_plot = True
        parser.add_argument('--secpfft', default='0.5',
                            help='length of fft in seconds '
                                 'for each calculation, default=0.5')
        parser.add_argument('--overlap', default='0.9',
                            help='Overlap as fraction [0-1), default=0.9')

    def arg_plot(self, parser):
        """Add arguments common to all plots
        """
        parser.add_argument('-g', '--geometry', default='1200x600',
                            help='size of resulting image WxH, '
                                 'default: %(default)s')
        parser.add_argument('--interactive', action='store_true',
                            help='when running from ipython '
                                 'allows experimentation')
        parser.add_argument('--title', action='append',
                            help='One or more title lines')
        parser.add_argument('--suptitle',
                            help='1st title line (larger than the others)')
        parser.add_argument('--xlabel', help='x axis text')
        parser.add_argument('--ylabel', help='y axis text')
        parser.add_argument('--out',
                            help='output filename, type=ext (png, pdf, '
                                 'jpg), default=gwpy.png')
        # legends match input files in position are displayed if specified.
        parser.add_argument('--legend', nargs='*', action='append',
                            help='strings to match data files')
        parser.add_argument('--nolegend', action='store_true',
                            help='do not display legend')
        parser.add_argument('--nogrid', action='store_true',
                            help='do not display grid lines')
        # allow custom styling with a style file
        parser.add_argument(
            '--style', metavar='FILE',
            help='path to custom matplotlib style sheet, see '
                 'http://matplotlib.org/users/style_sheets.html#style-sheets '
                 'for details of how to write one')

    def arg_ax_x(self, parser):
        """X-axis is called X. Do not call this
        one call arg_ax_linx or arg_ax_logx
        """
        parser.add_argument('--xmin', help='min value for X-axis')
        parser.add_argument('--xmax', help='max value for X-axis')

    def arg_ax_linx(self, parser):
        """X-axis is called X and defaults to linear
        """
        self.xaxis_type = 'linx'
        parser.add_argument('--logx', action='store_true',
                            help='make X-axis logarithmic, default=linear')
        parser.add_argument('--epoch',
                            help='center X axis on this GPS time. '
                                 'Incompatible with logx')
        self.arg_ax_x(parser)

    def arg_ax_logx(self, parser):
        """X-axis is called X and defaults to logarithmic
        """
        self.xaxis_type = 'logx'
        parser.add_argument('--nologx', action='store_true',
                            help='make X-axis linear, default=logarithmic')
        self.arg_ax_x(parser)

    def arg_ax_lf(self, parser):
        """One of this  axis is frequency and logarthmic
        """
        parser.add_argument('--nologf', action='store_true',
                            help='make frequency axis linear, '
                                 'default=logarithmic')
        parser.add_argument('--fmin', help='min value for frequency axis')
        parser.add_argument('--fmax', help='max value for frequency axis')

    def arg_ax_int(self, parser):
        """Images have an intensity axis
        """
        parser.add_argument('--imin',
                            help='min pixel value in resulting image')
        parser.add_argument('--imax',
                            help='max pixek value in resulting image')
        parser.add_argument('--cmap', default='viridis',
                            help='Colormap. Options are:'
                            'viridis, jet, hot, copper, bone... '
                            'for more options see '
                            'https://matplotlib.org/examples/color/'
                            'colormaps_reference.html')

    def arg_ax_intlin(self, parser):
        """Intensity (colors) default to linear
        """
        self.iaxis = 'lini'
        parser.add_argument('--logcolors', action='store_true',
                            help='set intensity scale of image '
                                 'to logarithmic, default=linear')
        self.arg_ax_int(parser)

    def arg_ax_intlog(self, parser):
        """Intensity (colors) default to log
        """
        self.iaxis = "logi"
        parser.add_argument('--lincolors', action='store_true',
                            help='set intensity scale of image to linear, '
                                 'default=logarithmic')
        self.arg_ax_int(parser)

    def arg_ax_xlf(self, parser):
        """X-axis is called F and defaults to log
        """
        self.xaxis_type = 'logf'
        self.arg_ax_lf(parser)

    def arg_ax_ylf(self, parser):
        """Y-axis is called Frequency and defaults to log
        """
        self.yaxis_type = 'logf'
        self.arg_ax_lf(parser)

    def arg_ax_y(self, parser):
        """Y-axis limits.  Do not call this one
        use arg_ax_liny or arg_ax_logy
        """
        parser.add_argument('--ymin', help='fix min value for yaxis'
                                           ' defaults to min of data')
        parser.add_argument('--ymax', help='max value for y-axis '
                                           'default to max of data')

    def arg_ax_liny(self, parser):
        """Y-axis is called Y and defaults to linear
        """
        self.yaxis_type = 'liny'
        parser.add_argument('--logy', action='store_true',
                            help='make Y-axis logarithmic, default=linear')
        self.arg_ax_y(parser)

    def arg_ax_logy(self, parser):
        """Y-axis is called Y and defaults to log
        """
        self.yaxis_type = 'logy'
        parser.add_argument('--nology', action='store_true',
                            help='make Y-axis linear, default=logarthmic')
        self.arg_ax_y(parser)

    def arg_imag(self, parser):
        """Add arguments for image based plots like spectrograms
        """
        parser.add_argument('--nopct', action='store_true',
                            help='up and lo are pixel values, '
                                 'default=percentile if not normalized')
        parser.add_argument('--nocolorbar', action='store_true',
                            help='hide the color bar')
        parser.add_argument('--norm', action='store_true',
                            help='Display the ratio of each fequency '
                                 'bin to the mean of that frequency')

    # -- data transfer --------------------------

    def getTimeSeries(self, arg_list):
        """Verify and interpret arguments to get all
        TimeSeries objects defined
        """

        # retrieve channel data from NDS as a TimeSeries
        for chans in arg_list.chan:
            for chan in chans:
                if chan not in self.chan_list:
                    self.chan_list.append(chan)

        if len(self.chan_list) < self.min_timeseries:
            parser.error(
                'A minimum of %d channels must be specified for this product'
                % self.min_timeseries)

        if len(arg_list.start) > 0:
            self.start_list = list(set(map(int, arg_list.start)))
        else:
            raise parser.error('No start times specified')

        # Verify the number of datasets specified is valid for this plot
        self.n_datasets = len(self.chan_list) * len(self.start_list)
        if self.n_datasets < self.get_min_datasets():
            raise parser.error(
                '%d datasets are required for this plot but only %d are '
                'supplied' % (self.get_min_datasets(), self.n_datasets))

        if self.n_datasets > self.get_max_datasets():
            raise parser.error(
                'A maximum of %d datasets allowed for this plot but %d '
                'specified' % (self.get_max_datasets(), self.n_datasets))

        if arg_list.duration:
            self.dur = int(arg_list.duration)
        else:
            self.dur = 10

        verb = self.verbose > 1

        # determine how we're supposed get our data
        source = 'NDS2'
        frame_cache = False

        if arg_list.framecache:
            source = 'frames'
            frame_cache = arg_list.framecache

        # set up filter parameters for all channels
        highpass = 0
        if arg_list.highpass:
            highpass = float(arg_list.highpass)

        lowpass = 0
        if arg_list.lowpass:
            lowpass = float(arg_list.lowpass)

        # Get the data from NDS or Frames
        # time_groups is a list of timeseries index grouped by
        # start time for coherence like plots
        self.time_groups = []
        for start in self.start_list:
            time_group = []
            for chan in self.chan_list:
                if verb:
                    print('Fetching %s %d, %d using %s'
                          % (chan, start, self.dur, source))
                if frame_cache:
                    data = TimeSeries.read(frame_cache, chan, start=start,
                                           end=start+self.dur)
                elif arg_list.nds2_server:
                    data = TimeSeries.fetch(chan, start, start+self.dur,
                                            verbose=verb,
                                            host=arg_list.nds2_server)
                else:
                    data = TimeSeries.fetch(chan, start, start+self.dur,
                                            verbose=verb)

                if highpass > 0 and lowpass == 0:
                    data = data.highpass(highpass)
                    self.filter += "high pass (%.1f) " % highpass
                elif lowpass > 0 and highpass == 0:
                    data = data.lowpass(lowpass)
                    self.filter += "low pass (%.1f) " % lowpass
                elif lowpass > 0 and highpass > 0:
                    data = data.bandpass(highpass, lowpass)
                    self.filter = "band pass (%.1f-%.1f)" % (highpass, lowpass)
                self.timeseries.append(data)
                time_group.append(len(self.timeseries)-1)
            self.time_groups.append(time_group)

        # report what we have if they asked for it
        self.log(3, ('Channels: %s' % self.chan_list))
        self.log(3, ('Start times: %s, duration' % self.start_list, self.dur))
        self.log(3, ('Number of time series: %d' % len(self.timeseries)))

        if len(self.timeseries) != self.n_datasets:
            self.log(0, ('%d datasets requested but only %d transfered' %
                         (self.n_datasets, len(self.timeseries))))
            if len(self.timeseries) > self.get_min_datasets():
                self.log(0, 'Proceeding with the data that was transferred.')
            else:
                self.log(0, 'Not enough data for requested plot.')
                sys.exit(2)

    # -- plotting -------------------------------

    def show_plot_info(self):
        self.log(3, ('X-scale: %s, Y-scale: %s' % (self.plot.get_xscale(),
                                                   self.plot.get_yscale())))
        self.log(3, ('X-limits %s, Y-limits %s' % (self.plot.xlim,
                                                   self.plot.ylim)))

    def config_plot(self, arg_list):
        """Configure global plot parameters
        """
        from matplotlib import rcParams

        # determine image dimensions (geometry)
        self.width = 1600
        self.height = 900
        if arg_list.geometry:
            try:
                self.width, self.height = map(float,
                                              arg_list.geometry.split('x', 1))
                self.height = max(self.height, 500)
            except (TypeError, ValueError) as e:
                e.args = ('Cannot parse --geometry as WxH, e.g. 1200x600',)
                raise

        self.dpi = rcParams['figure.dpi']
        self.xinch = self.width / self.dpi
        self.yinch = self.height / self.dpi
        rcParams['figure.figsize'] = (self.xinch, self.yinch)

    def setup_xaxis(self, arg_list):
        """Handle scale and limits of X-axis by type
        """
        xmin = 0        # these will be set by x min, max or f min, max
        xmax = 1
        scale = 'linear'
        epoch = None

        if self.xaxis_type == 'linx' or self.xaxis_type == 'logx':
            # handle time on X-axis
            xmin = self.xmin
            xmax = self.xmax
            if arg_list.xmin:
                al_xmin = float(arg_list.xmin)
                if self.xaxis_is_freq:
                    xmin = al_xmin      # frequency specified
                elif al_xmin <= 1e8:
                    xmin = self.xmin + al_xmin     # time specified as
                    # seconds relative to start GPS
                else:
                    xmin = al_xmin     # absolute GPS
            if arg_list.xmax:
                al_xmax = float(arg_list.xmax)
                if self.xaxis_is_freq:
                    xmax = al_xmax
                elif al_xmax <= 9e8:
                    xmax = self.xmin + al_xmax
                else:
                    xmax = al_xmax

            if self.xaxis_type == 'linx':
                if arg_list.epoch:
                    epoch = float(arg_list.epoch)

                scale = 'auto-gps'

                if epoch:
                    # note zero is also false
                    if epoch > 0 and epoch < 1e8:
                        epoch += self.xmin       # specified as seconds
                        self.ax.set_epoch(epoch)
                    elif epoch == 0:
                        scale = 'gps'
                        self.ax.set_epoch(0)
                    else:
                        scale = 'auto-gps'
                        self.ax.set_epoch(epoch)

                if arg_list.logx:
                    scale = 'log'
                elif not (self.get_xlabel() or arg_list.xlabel):
                    # duplicate default label except use parens not brackets
                    scale = self.ax.get_xscale()
                    if scale == 'auto-gps':
                        epoch = self.ax.get_epoch()
                        if epoch is None:
                            arg_list.xlabel = 'GPS Time'
                if self.ax.get_xscale() == 'gps':
                    for l in self.ax.xaxis.get_ticklabels():
                        l.set_rotation(25)
                        l.set_ha('right')
            elif self.xaxis_type == 'logx':
                if arg_list.nologx:
                    scale = 'linear'
                else:
                    scale = 'log'
        elif self.xaxis_type == 'logf':
            # Handle frequency on the X-axis
            xmin = self.fmin
            xmax = self.fmax

            scale = 'log'
            if arg_list.nologf:
                scale = 'linear'
            if arg_list.fmin:
                xmin = float(arg_list.fmin)
            if arg_list.fmax:
                xmax = float(arg_list.fmax)
        else:
            raise AssertionError('X-axis type [%s] is unknown' %
                                 self.xaxis_type)

        if scale:
            self.ax.set_xscale(scale)
        if epoch:
            self.ax.set_epoch(epoch)
        self.ax.set_xlim(xmin, xmax)

        self.log(2, 'X-min: %.3f, Epoch: %s, X-max: %.3f, Scale: %s' %
                 (xmin, epoch, xmax, scale))

    def setup_yaxis(self, arg_list):
        "Set scale and limits of y-axis by type"
        ymin = self.ymin
        ymax = self.ymax
        scale = 'linear'

        if self.yaxis_type == 'logf':
            # Handle frequency on the Y-axis
            ymin = self.fmin
            ymax = self.fmax
            scale = 'log'
            if arg_list.nologf:
                scale = 'linear'
            if arg_list.fmin:
                ymin = float(arg_list.fmin)
            if arg_list.fmax:
                ymax = float(arg_list.fmax)
        elif self.yaxis_type == 'liny' or self.yaxis_type == 'logy':
            # Handle everything but frequency on Y-axis
            if self.yaxis_type == 'liny':
                scale = 'linear'
                if arg_list.logy:
                    scale = 'log'
            elif self.yaxis_type == 'logy':
                scale = 'log'
                if arg_list.nology:
                    scale = 'linear'
            if arg_list.ymin:
                ymin = float(arg_list.ymin)
            if arg_list.ymax:
                ymax = float(arg_list.ymax)
        else:
            raise AssertionError('Y-axis type is unknown')

        # modify axis
        self.ax.set_yscale(scale)
        self.ax.set_ylim(ymin, ymax)
        self.log(3, ('Y-axis limits are [ %f, %f], scale: %s' %
                     (ymin, ymax, scale)))

    def setup_iaxis(self, arg_list):
        """set the limits and scale of the colorbar (intensity axis)
        :param arg_list: global arguments
        :return: none
        """

        if self.iaxis_type not in [None, 'lin1', 'log1']:
            raise AssertionError('Unknown intensity axis scale')
        return

    def annotate_save_plot(self, args):
        """After the derived class generated a plot
        object finish the process
        """
        from astropy.time import Time
        from gwpy.plotter.tex import label_to_latex
        import matplotlib

        self.ax = self.plot.gca()
        # set up axes
        self.setup_xaxis(args)
        self.setup_yaxis(args)
        self.setup_iaxis(args)

        if self.is_image():
            if args.nocolorbar:
                self.plot.add_colorbar(visible=False)
            else:
                self.plot.add_colorbar(label=self.get_color_label())
        else:
            self.plot.add_colorbar(visible=False)

        # image plots don't have legends
        if not self.is_image():
            leg = self.ax.legend(prop={'size': 10})
            # if only one series is plotted hide legend
            if self.n_datasets == 1 and leg:
                try:
                    leg.remove()
                except NotImplementedError:
                    leg.set_visible(False)

        # add titles
        title = ''
        if args.title:
            for t in args.title:
                if len(title) > 0:
                    title += "\n"
                title += t
        # info on the processing
        start = self.start_list[0]
        startGPS = Time(start, format='gps', scale='utc')
        timeStr = "%s - %10d (%ds)" % (startGPS.iso, start, self.dur)

        # list the different sample rates available in all time series
        fs_set = set()

        for idx in range(0, len(self.timeseries)):
            fs = self.timeseries[idx].sample_rate
            fs_set.add(fs)

        fs_str = ''
        for fs in fs_set:
            if len(fs_str) > 0:
                fs_str += ', '
            fs_str += '(%s)' % fs

        if self.is_freq_plot:
            spec = r'%s, Fs=%s, secpfft=%.1f (bw=%.3f), overlap=%.2f' %  \
                    (timeStr, fs_str, self.secpfft, 1/self.secpfft,
                     self.overlap)
        else:
            xdur = self.xmax - self.xmin
            spec = r'Fs=%s, duration: %.1f' % (fs_str, xdur)
        spec += ", " + self.filter
        if len(title) > 0:
            title += "\n"
        if self.title2:
            title += self.title2
        else:
            title += spec

        title = label_to_latex(title)
        self.plot.set_title(title, fontsize=12)
        self.log(3, ('Title is: %s' % title))

        if args.xlabel:
            xlabel = label_to_latex(args.xlabel)
        else:
            xlabel = self.get_xlabel()
        if xlabel:
            self.plot.set_xlabel(xlabel)
            self.log(3, ('X-axis label is: %s' % xlabel))

        all_units = set()
        for ts in self.timeseries:
            un = str(ts.unit)
            if (un != 'undef') & (un != ''):
                all_units.add(un)
            else:
                all_units.add('Counts')

        if len(all_units) == 1:
            self.units = all_units.pop()
        else:
            self.units = 'Counts'

        if args.ylabel:
            ylabel = label_to_latex(args.ylabel)
        else:
            ylabel = self.get_ylabel(args)

        if ylabel:
            self.plot.set_ylabel(ylabel)
            self.log(3, ('Y-axis label is: %s' % ylabel))

        if not args.nogrid:
            self.ax.grid(b=True, which='major', color='k', linestyle='solid')
            self.ax.grid(b=True, which='minor', color='0.06',
                         linestyle='dotted')

        # info on the channel
        if args.suptitle:
            sup_title = args.suptitle
        else:
            sup_title = self.get_sup_title()
        sup_title = label_to_latex(sup_title)
        self.plot.suptitle(sup_title, fontsize=18)

        self.log(3, ('Super title is: %s' % sup_title))
        self.show_plot_info()

        # change the label for GPS time so Josh is happy
        if self.ax.get_xscale() == 'auto-gps':
            xscale = self.ax.xaxis._scale
            epoch = xscale.get_epoch()
            unit = xscale.get_unit_name()
            utc = re.sub(r'\.0+', '',
                         Time(epoch, format='gps', scale='utc').iso)
<<<<<<< HEAD
            # self.plot.set_xlabel('Time (%s) from %s (%s)' %
            #                       (unit, utc, epoch))
            # self.ax.xaxis._set_scale(unit, epoch=epoch)
=======
            self.plot.set_xlabel('Time (%s) from %s (%s)' % (unit, utc, epoch))
            self.ax.set_xscale(unit, epoch=epoch)
>>>>>>> 2e42a840

        # if they specified an output file write it
        # save the figure. Note type depends on extension of
        # output filename (png, jpg, pdf)
        if args.out:
            out_file = args.out
        elif 'outdir' in args:
            out_file = args.outdir + '/gwpy.png'
        else:
            out_file = "./gwpy.png"

        self.log(3, ('xinch: %.2f, yinch: %.2f, dpi: %d' %
                     (self.xinch, self.yinch, self.dpi)))

        self.fig = matplotlib.pyplot.gcf()
        self.fig.set_size_inches(self.xinch, self.yinch)
        self.plot.savefig(out_file, edgecolor='white',
                          figsize=[self.xinch, self.yinch],
                          dpi=self.dpi, bbox_inches='tight')
        self.log(3, ('wrote %s' % out_file))

    # -- the one that does all the work ---------

    def makePlot(self, args, parser):
        """Make the plot, all actions are generally the same at this level
        """
        tstart = time.time()
        self.parser = parser

        if args.silent:
            self.verbose = 0
        else:
            self.verbose = args.verbose

        self.log(3, ('Verbosity level: %d' % self.verbose))

        if self.verbose > 2:
            print('Arguments:')
            for key in sorted(args.__dict__):
                print('%s = %s' % (key, args.__dict__[key]))

        self.getTimeSeries(args)

        step_time = time.time() - tstart
        tstart = time.time()
        self.log(2, 'Get timseries took %.1f sec' % step_time)

        self.config_plot(args)

        # this one is in the derived class
        self.gen_plot(args)
        step_time = time.time() - tstart
        tstart = time.time()
        self.log(2, 'Generate plot took %.1f sec' % step_time)

        self.annotate_save_plot(args)

        while self.has_more_plots(args):
            self.prep_next_plot(args)
            self.annotate_save_plot(args)

        step_time = time.time() - tstart
        tstart = time.time()
        self.log(2, 'Annotate and save took %.1f sec' % step_time)

        self.is_interactive = False
        if args.interactive:
            self.log(3, 'Interactive manipulation of '
                        'image should be available.')
            self.plot.show()
            self.is_interactive = True

    def has_more_plots(self, args):
        """override if product needs multiple annotate and saves"""
        return False

    def prep_next_plot(self, args):
        """Override when product needs multiple saves
        """
        raise NotImplementedError('prep_next_plot must be overriden '
                                  'if has_more_plots returns true')<|MERGE_RESOLUTION|>--- conflicted
+++ resolved
@@ -838,14 +838,8 @@
             unit = xscale.get_unit_name()
             utc = re.sub(r'\.0+', '',
                          Time(epoch, format='gps', scale='utc').iso)
-<<<<<<< HEAD
-            # self.plot.set_xlabel('Time (%s) from %s (%s)' %
-            #                       (unit, utc, epoch))
-            # self.ax.xaxis._set_scale(unit, epoch=epoch)
-=======
             self.plot.set_xlabel('Time (%s) from %s (%s)' % (unit, utc, epoch))
             self.ax.set_xscale(unit, epoch=epoch)
->>>>>>> 2e42a840
 
         # if they specified an output file write it
         # save the figure. Note type depends on extension of
